from __future__ import print_function

import logging
import redis
import time
import json

from subprocess import Popen, PIPE
from . import helpers
from .hera_corr_cm import HeraCorrCM

CATCHER_HOST = "hera-sn1"
SNAP_HOST = "hera-snap-head"
SNAP_USER = "hera"
SNAP_ENVIRONMENT = "~/.venv/bin/activate"
X_HOSTS = ["px%d" % i for i in range(1, 17)]
X_PIPES = 2

#hardcoded by hashpipe, all other values are ignored.
DEFAULT_FILE_TIME_MS = 16000 


class HeraCorrHandler(object):
    def __init__(self, redishost="redishost", logger=helpers.add_default_log_handlers(logging.getLogger(__name__)), testmode=False):
        self.logger = logger
        self.redishost = redishost
        self.testmode = testmode

        self.cm = HeraCorrCM(redishost=self.redishost, include_fpga=False)
        self.r = redis.Redis(self.redishost)
        self.cmd_chan = self.r.pubsub()
        self.cmd_chan.subscribe("corr:message")
        self.cmd_chan.get_message(timeout=0.1)

    def process_command(self):
        message = self.cmd_chan.get_message(timeout=5)
        if message is not None:
            self._cmd_handler(message["data"])

    def _send_response(self, command, time, **kwargs):
        message_dict = {"command": command,
                        "time": time,
                        "args": kwargs
                        }
        n = self.r.publish("corr:response", json.dumps(message_dict))

    def _gpu_is_on(self):
        """
        Returns True if GPUSTAT is "on" for the all nodes
        """
        on = True
        for host in X_HOSTS:
            for pipe in range(X_PIPES):
                on = on and self.r.hget("hashpipe://{host}/{pipe:d}/status".format(host=host, pipe=pipe), "INTSTAT") == "on"
        return on

    def _gpu_is_off(self):
        """
        Returns True if GPUSTAT is "off" for the all nodes
        """
        off = True
        for host in X_HOSTS:
            for pipe in range(X_PIPES):
                off = off and self.r.hget("hashpipe://{host}/{pipe:d}/status".format(host=host, pipe=pipe), "INTSTAT") == "off"
        return off

    def _outthread_is_blocked(self):
        """
        Returns True if OUTSTAT is "blocked" for the all nodes
        """
        blocked = True
        for host in X_HOSTS:
            for pipe in range(X_PIPES):
                blocked = blocked and self.r.hget("hashpipe://{host}/{pipe:d}/status".format(host=host, pipe=pipe), "OUTSTAT") == "blocked"
        return blocked

    def _start_capture(self, starttime, duration, acclen, tag):
        """
        Start data capture. First issues a stop, and waits 20 seconds.
        args:
            starttime: UNIX time for start trigger in ms
            duration: Number of seconds to record for
            acclen: number of 2048-spectra blocks per accumulation
            tag: human-friendly string with which to tag data
        """
        self._stop_capture()
        self.logger.info("Starting correlator")
<<<<<<< HEAD
        proc = Popen(["hera_ctl.py",
                      "start",
                      "-n", "{len:d}".format(len=acclen),
                      "-t", "{start:f}".format(start=starttime / 1000.)
                      ]
                     )
=======
        acclen = acclen//4

        # duration = Nt_per_file * Nsamp_bda * acclen * time_demux * 2 
        file_duration_ms = 2 * 2 * (acclen * 2) * X_PIPES * 2 * 8192/500e6 * 1000

        proc = Popen(["hera_ctl.py", "start", "-n", "%d" % acclen, "-t", "%f" % (starttime / 1000.)])
>>>>>>> 23e3f6a9
        proc.wait()
        # If the duration is less than the default file time, take one file of length duration.
        # Else take files of default size, rounding down the total number of files.
        if (1000 * duration) < file_duration_ms:
            file_time_ms = 1000 * duration
            nfiles = 1
        else:
<<<<<<< HEAD
            file_time_ms = DEFAULT_FILE_TIME_MS
            nfiles = int((1000. * duration) // DEFAULT_FILE_TIME_MS)
        self.logger.info("Taking data on {host:s}: "
                         "{nfile:d} files of length "
                         "{len:d} ms".format(host=CATCHER_HOST,
                                             nfile=nfiles,
                                             len=file_time_ms)
                         )
        proc = Popen(["hera_catcher_take_data.py",
                      "-m", "{time:d}".format(time=file_time_ms),
                      "-n", "{nfile:d}".format(nfile=nfiles),
                      "--tag", tag, CATCHER_HOST
                      ]
                     )
=======
            file_time_ms = file_duration_ms
            nfiles = int((1000. * duration) / file_duration_ms)
        self.logger.info("Taking data on %s: %d files of length %d ms" % (CATCHER_HOST, nfiles, file_time_ms))
        proc = Popen(["hera_catcher_take_data.py", "-m", "%d" % file_time_ms, "-n", "%d" % nfiles, "--tag", tag, CATCHER_HOST])
>>>>>>> 23e3f6a9
        proc.wait()

    def _xtor_down(self):
        self.logger.info("Issuing hera_catcher_down.sh")
        proc2 = Popen(["hera_catcher_down.sh"])
        proc2.wait()
        self.logger.info("Issuing xtor_down.sh")
        proc1 = Popen(["xtor_down.sh"])
        proc1.wait()

    def _xtor_up(self, input_power_target=None, output_rms_target=None):

        # For BDA snap_init has to happen first to ensure the antennas in the config file are correct.
        self.logger.info("Issuing hera_snap_feng_init.py -P -s -e -i")
        proc3 = Popen(["ssh",
                       "{user:s}@{host:s}".format(user=SNAP_USER, host=SNAP_HOST),
                       "source", SNAP_ENVIRONMENT,
                       "&&",
                       "hera_snap_feng_init.py",
                       "-P", "-s", "-e", "-i", "--noredistapcp"])
        proc3.wait()
        if input_power_target is not None:
            self.logger.info("Issuing input balance "
                             "with target {pow:f}".format(pow=input_power_target)
                             )
            proc3 = Popen(["ssh",
                           "{user:s}@{host:s}".format(user=SNAP_USER, host=SNAP_HOST),
                           "source", SNAP_ENVIRONMENT,
                           "&&",
                           "hera_snap_input_power_eq.py",
                           "-e", "{pow:f}".format(pow=input_power_target),
                           "-n", "{pow:f}".format(pow=input_power_target)
                           ]
                          )
            proc3.wait()
        if output_rms_target is not None:
            self.logger.info("Issuing output balance "
                             "with target {rms:f}".format(rms=output_rms_target)
                             )
            proc3 = Popen(["ssh",
                           "{user:s}@{host:s}".format(user=SNAP_USER, host=SNAP_HOST),
                           "source", SNAP_ENVIRONMENT,
                           "&&",
                           "hera_snap_output_power_eq.py",
                           "--rms", "{rms:f}".format(rms=output_rms_target)
                           ]
                          )
            proc3.wait()

        self.logger.info("Issuing xtor_up.py --runtweak px{1..16}")
        proc1 = Popen(["xtor_up.py", "--runtweak", "--redislog"] + X_HOSTS)
        self.logger.info("Issuing hera_catcher_up.py")
        proc2 = Popen(["hera_catcher_up.py", "--redislog", CATCHER_HOST])
        proc1.wait()
        proc2.wait()

    def _stop_capture(self):
        self.logger.info("Stopping correlator")
        proc = Popen(["hera_catcher_stop_data.py", CATCHER_HOST])
        proc.wait()
        stop_time = time.time()
        TIMEOUT = 30
        self.logger.info("Waiting for catcher to stop")
        while(time.time() - stop_time) < TIMEOUT:
            recording, update_time = self.cm.is_recording()
            if not recording:
                self.logger.info("Correlator is not recording")
                break
        # If X engines are already stopped do nothing
        if self._gpu_is_off():
            time.sleep(1)
            if self._outthread_is_blocked():
                return
        proc = Popen(["hera_ctl.py", "stop"])
        proc.wait()
        self.logger.info("Waiting for correlator to stop")
        stop_time = time.time()
        TIMEOUT = 30
        while(time.time() - stop_time) < TIMEOUT:
            if self._gpu_is_off():
                break
            time.sleep(1)
        time.sleep(1)
        while(time.time() - stop_time) < TIMEOUT:
            if self._outthread_is_blocked():
                self.logger.info("X-Engines have stopped")
                return
        self.logger.warning("X-Engines failed to stop in %d seconds" % TIMEOUT)

    def _cmd_handler(self, message):
        d = json.loads(message)
        command = d["command"]
        time = d["time"]
        args = d["args"]
        self.logger.info("Got command: {cmd:s}".format(cmd=command))
        self.logger.info("       args: {args:s}".format(args=args))
        if command == "record":
            if not self.testmode:
                self._start_capture(args["starttime"],
                                    args["duration"],
                                    args["acclen"],
                                    args["tag"]
                                    )
            starttime = float(self.r["corr:trig_time"]) * 1000  # Send in ms
            self._send_response(command, time, starttime=starttime)
        elif command == "stop":
            if not self.testmode:
                self._stop_capture()
            self._send_response(command, time)
        elif command == "hard_stop":
            if not self.testmode:
                self._xtor_down()
            self._send_response(command, time)
        elif command == "start":
            if not self.testmode:
                self._xtor_up()
            self._send_response(command, time)<|MERGE_RESOLUTION|>--- conflicted
+++ resolved
@@ -16,10 +16,6 @@
 X_HOSTS = ["px%d" % i for i in range(1, 17)]
 X_PIPES = 2
 
-#hardcoded by hashpipe, all other values are ignored.
-DEFAULT_FILE_TIME_MS = 16000 
-
-
 class HeraCorrHandler(object):
     def __init__(self, redishost="redishost", logger=helpers.add_default_log_handlers(logging.getLogger(__name__)), testmode=False):
         self.logger = logger
@@ -85,21 +81,21 @@
         """
         self._stop_capture()
         self.logger.info("Starting correlator")
-<<<<<<< HEAD
+        # Hack which assumes that there is a BDA config file
+        # resulting in 4 GPU integrations going in to each
+        # output sample
+        acclen = acclen//4
+
+        # For BDA files, the file length is fixed relative to the
+        # underlying integration rate.
+        # duration = Nt_per_file * Nsamp_bda * acclen * time_demux * 2 
+        file_duration_ms = 2 * 2 * (acclen * 2) * X_PIPES * 2 * 8192/500e6 * 1000
         proc = Popen(["hera_ctl.py",
                       "start",
                       "-n", "{len:d}".format(len=acclen),
                       "-t", "{start:f}".format(start=starttime / 1000.)
                       ]
                      )
-=======
-        acclen = acclen//4
-
-        # duration = Nt_per_file * Nsamp_bda * acclen * time_demux * 2 
-        file_duration_ms = 2 * 2 * (acclen * 2) * X_PIPES * 2 * 8192/500e6 * 1000
-
-        proc = Popen(["hera_ctl.py", "start", "-n", "%d" % acclen, "-t", "%f" % (starttime / 1000.)])
->>>>>>> 23e3f6a9
         proc.wait()
         # If the duration is less than the default file time, take one file of length duration.
         # Else take files of default size, rounding down the total number of files.
@@ -107,9 +103,8 @@
             file_time_ms = 1000 * duration
             nfiles = 1
         else:
-<<<<<<< HEAD
-            file_time_ms = DEFAULT_FILE_TIME_MS
-            nfiles = int((1000. * duration) // DEFAULT_FILE_TIME_MS)
+            file_time_ms = file_duration_ms
+            nfiles = int((1000. * duration) / file_duration_ms)
         self.logger.info("Taking data on {host:s}: "
                          "{nfile:d} files of length "
                          "{len:d} ms".format(host=CATCHER_HOST,
@@ -122,12 +117,6 @@
                       "--tag", tag, CATCHER_HOST
                       ]
                      )
-=======
-            file_time_ms = file_duration_ms
-            nfiles = int((1000. * duration) / file_duration_ms)
-        self.logger.info("Taking data on %s: %d files of length %d ms" % (CATCHER_HOST, nfiles, file_time_ms))
-        proc = Popen(["hera_catcher_take_data.py", "-m", "%d" % file_time_ms, "-n", "%d" % nfiles, "--tag", tag, CATCHER_HOST])
->>>>>>> 23e3f6a9
         proc.wait()
 
     def _xtor_down(self):
