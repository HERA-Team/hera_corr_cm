--- conflicted
+++ resolved
@@ -5,12 +5,8 @@
 import json
 import dateutil.parser
 import datetime
-<<<<<<< HEAD
+import numpy as np
 from .helpers import add_default_log_handlers
-=======
-import numpy as np
-from helpers import add_default_log_handlers
->>>>>>> 2b5a6699
 from . import __package__, __version__
 
 OK = True
@@ -33,11 +29,7 @@
     redis_connections = {}
     response_channels = {}
 
-<<<<<<< HEAD
-    def __init__(self, redishost="redishost", logger=LOGGER):
-=======
     def __init__(self, redishost="redishost", logger=LOGGER, danger_mode=False, include_fpga=False):
->>>>>>> 2b5a6699
         """
         Create a connection to the correlator
         via a redis server.
@@ -48,12 +40,9 @@
                 is running.
             logger (logging.Logger): A logging instance. If not provided,
                 the class will instantiate its own.
-<<<<<<< HEAD
-=======
             include_fpga (Boolean): If True, instantiate a connection to HERA
                 F-engines.
             danger_mode (Boolean): If True, disables the only-allow-command-when-not-observing checks.
->>>>>>> 2b5a6699
         """
         self.logger = logger
         self.danger_mode = danger_mode
